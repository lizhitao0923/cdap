/*
 * Copyright © 2014 Cask Data, Inc.
 *
 * Licensed under the Apache License, Version 2.0 (the "License"); you may not
 * use this file except in compliance with the License. You may obtain a copy of
 * the License at
 *
 * http://www.apache.org/licenses/LICENSE-2.0
 *
 * Unless required by applicable law or agreed to in writing, software
 * distributed under the License is distributed on an "AS IS" BASIS, WITHOUT
 * WARRANTIES OR CONDITIONS OF ANY KIND, either express or implied. See the
 * License for the specific language governing permissions and limitations under
 * the License.
 */
package co.cask.cdap.data.stream;

<<<<<<< HEAD
import co.cask.cdap.common.conf.CConfiguration;
import co.cask.cdap.common.conf.Constants;
import co.cask.cdap.common.guice.ConfigModule;
import co.cask.cdap.common.guice.DiscoveryRuntimeModule;
import co.cask.cdap.common.guice.ZKClientModule;
import co.cask.cdap.data.runtime.DataFabricDistributedModule;
import co.cask.cdap.data.runtime.TransactionMetricsModule;
import co.cask.cdap.data.stream.service.NoOpStreamMetaStore;
import co.cask.cdap.data.stream.service.StreamMetaStore;
import co.cask.cdap.data2.transaction.stream.StreamAdmin;
import com.google.inject.AbstractModule;
import com.google.inject.Guice;
import com.google.inject.Injector;
import com.google.inject.util.Modules;
=======
>>>>>>> 67fa9af4
import org.apache.hadoop.conf.Configuration;
import org.apache.hadoop.fs.FileSystem;
import org.apache.hadoop.hdfs.MiniDFSCluster;
import org.apache.twill.filesystem.HDFSLocationFactory;
import org.apache.twill.filesystem.LocationFactory;
import org.apache.twill.internal.zookeeper.InMemoryZKServer;
import org.apache.twill.zookeeper.ZKClientService;
import org.junit.AfterClass;
import org.junit.BeforeClass;

import java.io.IOException;

/**
 *
 */
public class DFSStreamDataFileTest extends StreamDataFileTestBase {

  private static LocationFactory locationFactory;
  private static MiniDFSCluster dfsCluster;

  private static InMemoryZKServer zkServer;
  private static ZKClientService zkClientService;

  @BeforeClass
  public static void init() throws IOException {
    Configuration hConf = new Configuration();
    hConf.set(MiniDFSCluster.HDFS_MINIDFS_BASEDIR, TMP_FOLDER.newFolder().getAbsolutePath());
    dfsCluster = new MiniDFSCluster.Builder(hConf).numDataNodes(1).build();
    final FileSystem fileSystem = dfsCluster.getFileSystem();

<<<<<<< HEAD
    zkServer = InMemoryZKServer.builder().setDataDir(tmpFolder.newFolder()).build();
    zkServer.startAndWait();

    CConfiguration cConf = CConfiguration.create();
    cConf.set(Constants.Zookeeper.QUORUM, zkServer.getConnectionStr());

    Injector injector = Guice.createInjector(
      new ConfigModule(cConf, hConf),
      new ZKClientModule(),
      new AbstractModule() {
        @Override
        protected void configure() {
          bind(LocationFactory.class).toInstance(new HDFSLocationFactory(fileSystem));
        }
      },
      new TransactionMetricsModule(),
      new DiscoveryRuntimeModule().getInMemoryModules(),
      new DataFabricDistributedModule(),
      Modules.override(new StreamAdminModules().getDistributedModules())
        .with(new AbstractModule() {
          @Override
          protected void configure() {
            bind(StreamMetaStore.class).to(NoOpStreamMetaStore.class);
          }
        })
    );

    zkClientService = injector.getInstance(ZKClientService.class);
    zkClientService.startAndWait();

    locationFactory = injector.getInstance(LocationFactory.class);
    streamAdmin = injector.getInstance(StreamAdmin.class);
=======
    locationFactory = new HDFSLocationFactory(fileSystem);
>>>>>>> 67fa9af4
  }

  @AfterClass
  public static void finish() {
    zkClientService.stopAndWait();
    zkServer.stopAndWait();
    dfsCluster.shutdown();
  }

  @Override
  protected LocationFactory getLocationFactory() {
    return locationFactory;
  }
}<|MERGE_RESOLUTION|>--- conflicted
+++ resolved
@@ -15,30 +15,11 @@
  */
 package co.cask.cdap.data.stream;
 
-<<<<<<< HEAD
-import co.cask.cdap.common.conf.CConfiguration;
-import co.cask.cdap.common.conf.Constants;
-import co.cask.cdap.common.guice.ConfigModule;
-import co.cask.cdap.common.guice.DiscoveryRuntimeModule;
-import co.cask.cdap.common.guice.ZKClientModule;
-import co.cask.cdap.data.runtime.DataFabricDistributedModule;
-import co.cask.cdap.data.runtime.TransactionMetricsModule;
-import co.cask.cdap.data.stream.service.NoOpStreamMetaStore;
-import co.cask.cdap.data.stream.service.StreamMetaStore;
-import co.cask.cdap.data2.transaction.stream.StreamAdmin;
-import com.google.inject.AbstractModule;
-import com.google.inject.Guice;
-import com.google.inject.Injector;
-import com.google.inject.util.Modules;
-=======
->>>>>>> 67fa9af4
 import org.apache.hadoop.conf.Configuration;
 import org.apache.hadoop.fs.FileSystem;
 import org.apache.hadoop.hdfs.MiniDFSCluster;
 import org.apache.twill.filesystem.HDFSLocationFactory;
 import org.apache.twill.filesystem.LocationFactory;
-import org.apache.twill.internal.zookeeper.InMemoryZKServer;
-import org.apache.twill.zookeeper.ZKClientService;
 import org.junit.AfterClass;
 import org.junit.BeforeClass;
 
@@ -52,8 +33,6 @@
   private static LocationFactory locationFactory;
   private static MiniDFSCluster dfsCluster;
 
-  private static InMemoryZKServer zkServer;
-  private static ZKClientService zkClientService;
 
   @BeforeClass
   public static void init() throws IOException {
@@ -62,48 +41,11 @@
     dfsCluster = new MiniDFSCluster.Builder(hConf).numDataNodes(1).build();
     final FileSystem fileSystem = dfsCluster.getFileSystem();
 
-<<<<<<< HEAD
-    zkServer = InMemoryZKServer.builder().setDataDir(tmpFolder.newFolder()).build();
-    zkServer.startAndWait();
-
-    CConfiguration cConf = CConfiguration.create();
-    cConf.set(Constants.Zookeeper.QUORUM, zkServer.getConnectionStr());
-
-    Injector injector = Guice.createInjector(
-      new ConfigModule(cConf, hConf),
-      new ZKClientModule(),
-      new AbstractModule() {
-        @Override
-        protected void configure() {
-          bind(LocationFactory.class).toInstance(new HDFSLocationFactory(fileSystem));
-        }
-      },
-      new TransactionMetricsModule(),
-      new DiscoveryRuntimeModule().getInMemoryModules(),
-      new DataFabricDistributedModule(),
-      Modules.override(new StreamAdminModules().getDistributedModules())
-        .with(new AbstractModule() {
-          @Override
-          protected void configure() {
-            bind(StreamMetaStore.class).to(NoOpStreamMetaStore.class);
-          }
-        })
-    );
-
-    zkClientService = injector.getInstance(ZKClientService.class);
-    zkClientService.startAndWait();
-
-    locationFactory = injector.getInstance(LocationFactory.class);
-    streamAdmin = injector.getInstance(StreamAdmin.class);
-=======
     locationFactory = new HDFSLocationFactory(fileSystem);
->>>>>>> 67fa9af4
   }
 
   @AfterClass
   public static void finish() {
-    zkClientService.stopAndWait();
-    zkServer.stopAndWait();
     dfsCluster.shutdown();
   }
 
