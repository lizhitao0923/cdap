/*
 * Copyright © 2015 Cask Data, Inc.
 *
 * Licensed under the Apache License, Version 2.0 (the "License"); you may not
 * use this file except in compliance with the License. You may obtain a copy of
 * the License at
 *
 * http://www.apache.org/licenses/LICENSE-2.0
 *
 * Unless required by applicable law or agreed to in writing, software
 * distributed under the License is distributed on an "AS IS" BASIS, WITHOUT
 * WARRANTIES OR CONDITIONS OF ANY KIND, either express or implied. See the
 * License for the specific language governing permissions and limitations under
 * the License.
 */

package co.cask.cdap.client;

import co.cask.cdap.client.app.AppReturnsArgs;
import co.cask.cdap.client.app.FakeApp;
import co.cask.cdap.client.common.ClientTestBase;
import co.cask.cdap.common.conf.Constants;
import co.cask.cdap.common.exception.NotFoundException;
import co.cask.cdap.common.exception.ProgramNotFoundException;
import co.cask.cdap.proto.Id;
import co.cask.cdap.proto.NamespaceMeta;
import co.cask.cdap.proto.ProgramType;
import co.cask.cdap.test.XSlowTests;
import co.cask.common.http.HttpMethod;
import co.cask.common.http.HttpRequest;
import co.cask.common.http.HttpRequests;
import co.cask.common.http.HttpResponse;
import com.google.common.collect.ImmutableMap;
import com.google.common.collect.Maps;
import com.google.gson.Gson;
import org.junit.Assert;
import org.junit.Before;
import org.junit.Test;
import org.junit.experimental.categories.Category;

import java.io.File;
import java.net.HttpURLConnection;
import java.net.URL;
import java.util.Map;

import static org.junit.Assert.assertEquals;

/**
 * Test for {@link PreferencesClient}
 */
@Category(XSlowTests.class)
public class PreferencesClientTestRun extends ClientTestBase {
  private static final Gson GSON = new Gson();
  private static final Id.Application FAKE_APP_ID = Id.Application.from(Constants.DEFAULT_NAMESPACE_ID, FakeApp.NAME);

  private PreferencesClient client;
  private ApplicationClient appClient;
  private ServiceClient serviceClient;
  private ProgramClient programClient;
  private NamespaceClient namespaceClient;

  @Before
  public void setUp() throws Throwable {
    super.setUp();
    client = new PreferencesClient(clientConfig);
    appClient = new ApplicationClient(clientConfig);
    serviceClient = new ServiceClient(clientConfig);
    programClient = new ProgramClient(clientConfig);
    namespaceClient = new NamespaceClient(clientConfig);
  }

  @Test
  public void testProgramAPI() throws Exception {
    // Add Namespace Id when ProgramClient needs it.
    Map<String, String> propMap = Maps.newHashMap();
    propMap.put("key", "instance");
    File jarFile = createAppJarFile(AppReturnsArgs.class);
    appClient.deploy(jarFile);
    try {
      client.setInstancePreferences(propMap);
      Map<String, String> setMap = Maps.newHashMap();
      setMap.put("saved", "args");
      programClient.setRuntimeArgs(AppReturnsArgs.NAME, ProgramType.SERVICE, AppReturnsArgs.SERVICE, setMap);
      assertEquals(setMap, programClient.getRuntimeArgs(AppReturnsArgs.NAME, ProgramType.SERVICE,
                                                        AppReturnsArgs.SERVICE));
      programClient.start(AppReturnsArgs.NAME, ProgramType.SERVICE, AppReturnsArgs.SERVICE,
                          ImmutableMap.of("run", "value"));
      assertProgramRunning(programClient, AppReturnsArgs.NAME, ProgramType.SERVICE, AppReturnsArgs.SERVICE);
      propMap.put("run", "value");
      propMap.putAll(setMap);
      URL serviceURL = new URL(serviceClient.getServiceURL(AppReturnsArgs.NAME, AppReturnsArgs.SERVICE),
                               AppReturnsArgs.ENDPOINT);
      HttpRequest request = HttpRequest.builder(HttpMethod.GET, serviceURL).build();
      HttpResponse response = HttpRequests.execute(request);
      assertEquals(HttpURLConnection.HTTP_OK, response.getResponseCode());
      assertEquals(GSON.toJson(propMap), response.getResponseBodyAsString());
      programClient.stop(AppReturnsArgs.NAME, ProgramType.SERVICE, AppReturnsArgs.SERVICE);
      assertProgramStopped(programClient, AppReturnsArgs.NAME, ProgramType.SERVICE, AppReturnsArgs.SERVICE);

      client.deleteInstancePreferences();
      programClient.start(AppReturnsArgs.NAME, ProgramType.SERVICE, AppReturnsArgs.SERVICE);
      assertProgramRunning(programClient, AppReturnsArgs.NAME, ProgramType.SERVICE, AppReturnsArgs.SERVICE);
      propMap.remove("key");
      propMap.remove("run");
      serviceURL = new URL(serviceClient.getServiceURL(AppReturnsArgs.NAME, AppReturnsArgs.SERVICE),
                           AppReturnsArgs.ENDPOINT);
      request = HttpRequest.builder(HttpMethod.GET, serviceURL).build();
      response = HttpRequests.execute(request);
      assertEquals(HttpURLConnection.HTTP_OK, response.getResponseCode());
      assertEquals(GSON.toJson(propMap), response.getResponseBodyAsString());
      programClient.stop(AppReturnsArgs.NAME, ProgramType.SERVICE, AppReturnsArgs.SERVICE);
      assertProgramStopped(programClient, AppReturnsArgs.NAME, ProgramType.SERVICE, AppReturnsArgs.SERVICE);

      propMap.clear();
      programClient.setRuntimeArgs(AppReturnsArgs.NAME, ProgramType.SERVICE, AppReturnsArgs.SERVICE, propMap);
      programClient.start(AppReturnsArgs.NAME, ProgramType.SERVICE, AppReturnsArgs.SERVICE);
      assertProgramRunning(programClient, AppReturnsArgs.NAME, ProgramType.SERVICE, AppReturnsArgs.SERVICE);
      serviceURL = new URL(serviceClient.getServiceURL(AppReturnsArgs.NAME, AppReturnsArgs.SERVICE),
                           AppReturnsArgs.ENDPOINT);
      request = HttpRequest.builder(HttpMethod.GET, serviceURL).build();
      response = HttpRequests.execute(request);
      assertEquals(HttpURLConnection.HTTP_OK, response.getResponseCode());
      assertEquals(GSON.toJson(propMap), response.getResponseBodyAsString());
    } finally {
      programClient.stop(AppReturnsArgs.NAME, ProgramType.SERVICE, AppReturnsArgs.SERVICE);
      assertProgramStopped(programClient, AppReturnsArgs.NAME, ProgramType.SERVICE, AppReturnsArgs.SERVICE);
      appClient.delete(AppReturnsArgs.NAME);
    }
  }

  @Test
  public void testPreferences() throws Exception {
    Id.Namespace invalidNamespace = Id.Namespace.from("invalid");
    namespaceClient.create(new NamespaceMeta.Builder().setId(invalidNamespace.getId()).build());

    Map<String, String> propMap = client.getInstancePreferences();
    Assert.assertEquals(ImmutableMap.<String, String>of(), propMap);
    propMap.put("k1", "instance");
    client.setInstancePreferences(propMap);
    Assert.assertEquals(propMap, client.getInstancePreferences());

    File jarFile = createAppJarFile(FakeApp.class);
    appClient.deploy(jarFile);

    propMap.put("k1", "namespace");
    client.setNamespacePreferences(Constants.DEFAULT_NAMESPACE_ID, propMap);
    Assert.assertEquals(propMap, client.getNamespacePreferences(Constants.DEFAULT_NAMESPACE_ID, true));
    Assert.assertEquals(propMap, client.getNamespacePreferences(Constants.DEFAULT_NAMESPACE_ID, false));
    Assert.assertTrue(client.getNamespacePreferences(invalidNamespace, false).isEmpty());
    Assert.assertEquals("instance", client.getNamespacePreferences(invalidNamespace, true).get("k1"));

    client.deleteNamespacePreferences(Constants.DEFAULT_NAMESPACE_ID);
    propMap.put("k1", "instance");
    Assert.assertEquals(propMap, client.getNamespacePreferences(Constants.DEFAULT_NAMESPACE_ID, true));
    Assert.assertEquals(ImmutableMap.<String, String>of(),
                        client.getNamespacePreferences(Constants.DEFAULT_NAMESPACE_ID, false));

    propMap.put("k1", "namespace");
    client.setNamespacePreferences(Constants.DEFAULT_NAMESPACE_ID, propMap);
    Assert.assertEquals(propMap, client.getNamespacePreferences(Constants.DEFAULT_NAMESPACE_ID, true));
    Assert.assertEquals(propMap, client.getNamespacePreferences(Constants.DEFAULT_NAMESPACE_ID, false));

    propMap.put("k1", "application");
    client.setApplicationPreferences(FAKE_APP_ID, propMap);
    Assert.assertEquals(propMap, client.getApplicationPreferences(FAKE_APP_ID, true));
    Assert.assertEquals(propMap, client.getApplicationPreferences(FAKE_APP_ID, false));

    propMap.put("k1", "program");
<<<<<<< HEAD
    client.setProgramPreferences(Constants.DEFAULT_NAMESPACE, FakeApp.NAME, ProgramType.FLOW,
                                 FakeApp.FLOWS.get(0), propMap);
    Assert.assertEquals(propMap, client.getProgramPreferences(Constants.DEFAULT_NAMESPACE, FakeApp.NAME,
                                                              ProgramType.FLOW,
                                                              FakeApp.FLOWS.get(0), true));
    Assert.assertEquals(propMap, client.getProgramPreferences(Constants.DEFAULT_NAMESPACE, FakeApp.NAME,
                                                              ProgramType.FLOW,
                                                              FakeApp.FLOWS.get(0), false));
    client.deleteProgramPreferences(Constants.DEFAULT_NAMESPACE, FakeApp.NAME, ProgramType.FLOW, FakeApp.FLOWS.get(0));
    propMap.put("k1", "application");
    Assert.assertTrue(client.getProgramPreferences(Constants.DEFAULT_NAMESPACE, FakeApp.NAME, ProgramType.FLOW,
                                                   FakeApp.FLOWS.get(0), false).isEmpty());
    Assert.assertEquals(propMap, client.getProgramPreferences(Constants.DEFAULT_NAMESPACE, FakeApp.NAME,
                                                              ProgramType.FLOW,
                                                              FakeApp.FLOWS.get(0), true));
=======
    client.setProgramPreferences(FAKE_APP_ID, "flows", FakeApp.FLOWS.get(0), propMap);
    Assert.assertEquals(propMap, client.getProgramPreferences(FAKE_APP_ID, "flows", FakeApp.FLOWS.get(0), true));
    Assert.assertEquals(propMap, client.getProgramPreferences(FAKE_APP_ID, "flows", FakeApp.FLOWS.get(0), false));
    client.deleteProgramPreferences(FAKE_APP_ID, "flows", FakeApp.FLOWS.get(0));

    propMap.put("k1", "application");
    Assert.assertTrue(client.getProgramPreferences(FAKE_APP_ID, "flows", FakeApp.FLOWS.get(0), false).isEmpty());
    Assert.assertEquals(propMap, client.getProgramPreferences(FAKE_APP_ID, "flows", FakeApp.FLOWS.get(0), true));
>>>>>>> 8c87e303

    client.deleteApplicationPreferences(FAKE_APP_ID);

    propMap.put("k1", "namespace");
<<<<<<< HEAD
    Assert.assertTrue(client.getApplicationPreferences(Constants.DEFAULT_NAMESPACE, FakeApp.NAME, false).isEmpty());
    Assert.assertEquals(propMap, client.getApplicationPreferences(Constants.DEFAULT_NAMESPACE, FakeApp.NAME, true));
    Assert.assertEquals(propMap, client.getProgramPreferences(Constants.DEFAULT_NAMESPACE, FakeApp.NAME,
                                                              ProgramType.FLOW,
                                                              FakeApp.FLOWS.get(0), true));
=======
    Assert.assertTrue(client.getApplicationPreferences(FAKE_APP_ID, false).isEmpty());
    Assert.assertEquals(propMap, client.getApplicationPreferences(FAKE_APP_ID, true));
    Assert.assertEquals(propMap, client.getProgramPreferences(FAKE_APP_ID, "flows", FakeApp.FLOWS.get(0), true));
>>>>>>> 8c87e303

    client.deleteNamespacePreferences(Constants.DEFAULT_NAMESPACE_ID);
    propMap.put("k1", "instance");
<<<<<<< HEAD
    Assert.assertTrue(client.getNamespacePreferences(Constants.DEFAULT_NAMESPACE, false).isEmpty());
    Assert.assertEquals(propMap, client.getNamespacePreferences(Constants.DEFAULT_NAMESPACE, true));
    Assert.assertEquals(propMap, client.getApplicationPreferences(Constants.DEFAULT_NAMESPACE, FakeApp.NAME, true));
    Assert.assertEquals(propMap, client.getProgramPreferences(Constants.DEFAULT_NAMESPACE, FakeApp.NAME,
                                                              ProgramType.FLOW,
                                                              FakeApp.FLOWS.get(0), true));
=======
    Assert.assertTrue(client.getNamespacePreferences(Constants.DEFAULT_NAMESPACE_ID, false).isEmpty());
    Assert.assertEquals(propMap, client.getNamespacePreferences(Constants.DEFAULT_NAMESPACE_ID, true));
    Assert.assertEquals(propMap, client.getApplicationPreferences(FAKE_APP_ID, true));
    Assert.assertEquals(propMap, client.getProgramPreferences(FAKE_APP_ID, "flows", FakeApp.FLOWS.get(0), true));
>>>>>>> 8c87e303

    client.deleteInstancePreferences();
    propMap.clear();
    Assert.assertEquals(propMap, client.getInstancePreferences());
<<<<<<< HEAD
    Assert.assertEquals(propMap, client.getNamespacePreferences(Constants.DEFAULT_NAMESPACE, true));
    Assert.assertEquals(propMap, client.getNamespacePreferences(Constants.DEFAULT_NAMESPACE, true));
    Assert.assertEquals(propMap, client.getApplicationPreferences(Constants.DEFAULT_NAMESPACE, FakeApp.NAME, true));
    Assert.assertEquals(propMap, client.getProgramPreferences(Constants.DEFAULT_NAMESPACE, FakeApp.NAME,
                                                              ProgramType.FLOW,
                                                              FakeApp.FLOWS.get(0), true));
=======
    Assert.assertEquals(propMap, client.getNamespacePreferences(Constants.DEFAULT_NAMESPACE_ID, true));
    Assert.assertEquals(propMap, client.getNamespacePreferences(Constants.DEFAULT_NAMESPACE_ID, true));
    Assert.assertEquals(propMap, client.getApplicationPreferences(FAKE_APP_ID, true));
    Assert.assertEquals(propMap, client.getProgramPreferences(FAKE_APP_ID, "flows", FakeApp.FLOWS.get(0), true));
>>>>>>> 8c87e303


    //Test Deleting Application
    propMap.put("k1", "application");
    client.setApplicationPreferences(FAKE_APP_ID, propMap);
    Assert.assertEquals(propMap, client.getApplicationPreferences(FAKE_APP_ID, false));

    propMap.put("k1", "program");
<<<<<<< HEAD
    client.setProgramPreferences(Constants.DEFAULT_NAMESPACE, FakeApp.NAME, ProgramType.FLOW,
                                 FakeApp.FLOWS.get(0), propMap);
    Assert.assertEquals(propMap, client.getProgramPreferences(Constants.DEFAULT_NAMESPACE, FakeApp.NAME,
                                                              ProgramType.FLOW,
                                                              FakeApp.FLOWS.get(0), false));
=======
    client.setProgramPreferences(FAKE_APP_ID, "flows", FakeApp.FLOWS.get(0), propMap);
    Assert.assertEquals(propMap, client.getProgramPreferences(FAKE_APP_ID, "flows", FakeApp.FLOWS.get(0), false));
>>>>>>> 8c87e303

    appClient.delete(FAKE_APP_ID.getId());
    // deleting the app should have deleted the preferences that were stored. so deploy the app and check
    // if the preferences are empty. we need to deploy the app again since getting preferences of non-existent apps
    // is not allowed by the API.
    appClient.deploy(jarFile);
    propMap.clear();
<<<<<<< HEAD
    Assert.assertEquals(propMap, client.getApplicationPreferences(Constants.DEFAULT_NAMESPACE, FakeApp.NAME, false));
    Assert.assertEquals(propMap, client.getProgramPreferences(Constants.DEFAULT_NAMESPACE, FakeApp.NAME,
                                                              ProgramType.FLOW,
                                                              FakeApp.FLOWS.get(0), false));
=======
    Assert.assertEquals(propMap, client.getApplicationPreferences(FAKE_APP_ID, false));
    Assert.assertEquals(propMap, client.getProgramPreferences(FAKE_APP_ID, "flows", FakeApp.FLOWS.get(0), false));
>>>>>>> 8c87e303

    appClient.delete(FAKE_APP_ID.getId());
    namespaceClient.delete(invalidNamespace.getId());
  }

  @Test
  public void testDeletingNamespace() throws Exception {
    String myspace = "myspace";

    Map<String, String> propMap = Maps.newHashMap();
    propMap.put("k1", "namespace");

<<<<<<< HEAD
    client.setNamespacePreferences(myspace, propMap);
    Assert.assertEquals(propMap, client.getNamespacePreferences("myspace", false));
    Assert.assertEquals(propMap, client.getNamespacePreferences("myspace", true));

    namespaceClient.delete(myspace);
    namespaceClient.create(new NamespaceMeta.Builder().setId("myspace").build());
    Assert.assertTrue(client.getNamespacePreferences("myspace", false).isEmpty());
    Assert.assertTrue(client.getNamespacePreferences("myspace", true).isEmpty());

    namespaceClient.delete(myspace);
=======
    Id.Namespace myspace = Id.Namespace.from("myspace");
    namespaceClient.create(new NamespaceMeta.Builder().setId(myspace.getId()).build());

    client.setNamespacePreferences(myspace, propMap);
    Assert.assertEquals(propMap, client.getNamespacePreferences(myspace, false));
    Assert.assertEquals(propMap, client.getNamespacePreferences(myspace, true));

    namespaceClient.delete(myspace.getId());
    namespaceClient.create(new NamespaceMeta.Builder().setId(myspace.getId()).build());
    Assert.assertTrue(client.getNamespacePreferences(myspace, false).isEmpty());
    Assert.assertTrue(client.getNamespacePreferences(myspace, true).isEmpty());

    namespaceClient.delete(myspace.getId());
>>>>>>> 8c87e303
  }

  @Test(expected = NotFoundException.class)
  public void testInvalidNamespace() throws Exception {
    Id.Namespace somespace = Id.Namespace.from("somespace");
    client.setNamespacePreferences(somespace, ImmutableMap.of("k1", "v1"));
  }

  @Test(expected = NotFoundException.class)
  public void testInvalidApplication() throws Exception {
    Id.Application someapp = Id.Application.from("somespace", "someapp");
    client.getApplicationPreferences(someapp, true);
  }

  @Test(expected = ProgramNotFoundException.class)
  public void testInvalidProgram() throws Exception {
<<<<<<< HEAD
    client.deleteProgramPreferences("somespace", "someapp", ProgramType.FLOW, "myflow");
=======
    Id.Application someapp = Id.Application.from("somespace", "someapp");
    client.deleteProgramPreferences(someapp, "flows", "myflow");
>>>>>>> 8c87e303
  }
}<|MERGE_RESOLUTION|>--- conflicted
+++ resolved
@@ -166,81 +166,44 @@
     Assert.assertEquals(propMap, client.getApplicationPreferences(FAKE_APP_ID, false));
 
     propMap.put("k1", "program");
-<<<<<<< HEAD
-    client.setProgramPreferences(Constants.DEFAULT_NAMESPACE, FakeApp.NAME, ProgramType.FLOW,
-                                 FakeApp.FLOWS.get(0), propMap);
-    Assert.assertEquals(propMap, client.getProgramPreferences(Constants.DEFAULT_NAMESPACE, FakeApp.NAME,
-                                                              ProgramType.FLOW,
-                                                              FakeApp.FLOWS.get(0), true));
-    Assert.assertEquals(propMap, client.getProgramPreferences(Constants.DEFAULT_NAMESPACE, FakeApp.NAME,
-                                                              ProgramType.FLOW,
-                                                              FakeApp.FLOWS.get(0), false));
-    client.deleteProgramPreferences(Constants.DEFAULT_NAMESPACE, FakeApp.NAME, ProgramType.FLOW, FakeApp.FLOWS.get(0));
+    client.setProgramPreferences(Id.Program.from(FAKE_APP_ID, ProgramType.FLOW, FakeApp.FLOWS.get(0)), propMap);
+    Assert.assertEquals(propMap, client.getProgramPreferences(
+      Id.Program.from(FAKE_APP_ID, ProgramType.FLOW, FakeApp.FLOWS.get(0)), true));
+    Assert.assertEquals(propMap, client.getProgramPreferences(
+      Id.Program.from(FAKE_APP_ID, ProgramType.FLOW, FakeApp.FLOWS.get(0)), false));
+    client.deleteProgramPreferences(
+      Id.Program.from(FAKE_APP_ID, ProgramType.FLOW, FakeApp.FLOWS.get(0)));
+
     propMap.put("k1", "application");
-    Assert.assertTrue(client.getProgramPreferences(Constants.DEFAULT_NAMESPACE, FakeApp.NAME, ProgramType.FLOW,
-                                                   FakeApp.FLOWS.get(0), false).isEmpty());
-    Assert.assertEquals(propMap, client.getProgramPreferences(Constants.DEFAULT_NAMESPACE, FakeApp.NAME,
-                                                              ProgramType.FLOW,
-                                                              FakeApp.FLOWS.get(0), true));
-=======
-    client.setProgramPreferences(FAKE_APP_ID, "flows", FakeApp.FLOWS.get(0), propMap);
-    Assert.assertEquals(propMap, client.getProgramPreferences(FAKE_APP_ID, "flows", FakeApp.FLOWS.get(0), true));
-    Assert.assertEquals(propMap, client.getProgramPreferences(FAKE_APP_ID, "flows", FakeApp.FLOWS.get(0), false));
-    client.deleteProgramPreferences(FAKE_APP_ID, "flows", FakeApp.FLOWS.get(0));
-
-    propMap.put("k1", "application");
-    Assert.assertTrue(client.getProgramPreferences(FAKE_APP_ID, "flows", FakeApp.FLOWS.get(0), false).isEmpty());
-    Assert.assertEquals(propMap, client.getProgramPreferences(FAKE_APP_ID, "flows", FakeApp.FLOWS.get(0), true));
->>>>>>> 8c87e303
+    Assert.assertTrue(client.getProgramPreferences(
+      Id.Program.from(FAKE_APP_ID, ProgramType.FLOW, FakeApp.FLOWS.get(0)), false).isEmpty());
+    Assert.assertEquals(propMap, client.getProgramPreferences(
+      Id.Program.from(FAKE_APP_ID, ProgramType.FLOW, FakeApp.FLOWS.get(0)), true));
 
     client.deleteApplicationPreferences(FAKE_APP_ID);
 
     propMap.put("k1", "namespace");
-<<<<<<< HEAD
-    Assert.assertTrue(client.getApplicationPreferences(Constants.DEFAULT_NAMESPACE, FakeApp.NAME, false).isEmpty());
-    Assert.assertEquals(propMap, client.getApplicationPreferences(Constants.DEFAULT_NAMESPACE, FakeApp.NAME, true));
-    Assert.assertEquals(propMap, client.getProgramPreferences(Constants.DEFAULT_NAMESPACE, FakeApp.NAME,
-                                                              ProgramType.FLOW,
-                                                              FakeApp.FLOWS.get(0), true));
-=======
     Assert.assertTrue(client.getApplicationPreferences(FAKE_APP_ID, false).isEmpty());
     Assert.assertEquals(propMap, client.getApplicationPreferences(FAKE_APP_ID, true));
-    Assert.assertEquals(propMap, client.getProgramPreferences(FAKE_APP_ID, "flows", FakeApp.FLOWS.get(0), true));
->>>>>>> 8c87e303
+    Assert.assertEquals(propMap, client.getProgramPreferences(
+      Id.Program.from(FAKE_APP_ID, ProgramType.FLOW, FakeApp.FLOWS.get(0)), true));
 
     client.deleteNamespacePreferences(Constants.DEFAULT_NAMESPACE_ID);
     propMap.put("k1", "instance");
-<<<<<<< HEAD
-    Assert.assertTrue(client.getNamespacePreferences(Constants.DEFAULT_NAMESPACE, false).isEmpty());
-    Assert.assertEquals(propMap, client.getNamespacePreferences(Constants.DEFAULT_NAMESPACE, true));
-    Assert.assertEquals(propMap, client.getApplicationPreferences(Constants.DEFAULT_NAMESPACE, FakeApp.NAME, true));
-    Assert.assertEquals(propMap, client.getProgramPreferences(Constants.DEFAULT_NAMESPACE, FakeApp.NAME,
-                                                              ProgramType.FLOW,
-                                                              FakeApp.FLOWS.get(0), true));
-=======
     Assert.assertTrue(client.getNamespacePreferences(Constants.DEFAULT_NAMESPACE_ID, false).isEmpty());
     Assert.assertEquals(propMap, client.getNamespacePreferences(Constants.DEFAULT_NAMESPACE_ID, true));
     Assert.assertEquals(propMap, client.getApplicationPreferences(FAKE_APP_ID, true));
-    Assert.assertEquals(propMap, client.getProgramPreferences(FAKE_APP_ID, "flows", FakeApp.FLOWS.get(0), true));
->>>>>>> 8c87e303
+    Assert.assertEquals(propMap, client.getProgramPreferences(
+      Id.Program.from(FAKE_APP_ID, ProgramType.FLOW, FakeApp.FLOWS.get(0)), true));
 
     client.deleteInstancePreferences();
     propMap.clear();
     Assert.assertEquals(propMap, client.getInstancePreferences());
-<<<<<<< HEAD
-    Assert.assertEquals(propMap, client.getNamespacePreferences(Constants.DEFAULT_NAMESPACE, true));
-    Assert.assertEquals(propMap, client.getNamespacePreferences(Constants.DEFAULT_NAMESPACE, true));
-    Assert.assertEquals(propMap, client.getApplicationPreferences(Constants.DEFAULT_NAMESPACE, FakeApp.NAME, true));
-    Assert.assertEquals(propMap, client.getProgramPreferences(Constants.DEFAULT_NAMESPACE, FakeApp.NAME,
-                                                              ProgramType.FLOW,
-                                                              FakeApp.FLOWS.get(0), true));
-=======
-    Assert.assertEquals(propMap, client.getNamespacePreferences(Constants.DEFAULT_NAMESPACE_ID, true));
-    Assert.assertEquals(propMap, client.getNamespacePreferences(Constants.DEFAULT_NAMESPACE_ID, true));
-    Assert.assertEquals(propMap, client.getApplicationPreferences(FAKE_APP_ID, true));
-    Assert.assertEquals(propMap, client.getProgramPreferences(FAKE_APP_ID, "flows", FakeApp.FLOWS.get(0), true));
->>>>>>> 8c87e303
-
+    Assert.assertEquals(propMap, client.getNamespacePreferences(Constants.DEFAULT_NAMESPACE_ID, true));
+    Assert.assertEquals(propMap, client.getNamespacePreferences(Constants.DEFAULT_NAMESPACE_ID, true));
+    Assert.assertEquals(propMap, client.getApplicationPreferences(FAKE_APP_ID, true));
+    Assert.assertEquals(propMap, client.getProgramPreferences(
+      Id.Program.from(FAKE_APP_ID, ProgramType.FLOW, FakeApp.FLOWS.get(0)), true));
 
     //Test Deleting Application
     propMap.put("k1", "application");
@@ -248,16 +211,10 @@
     Assert.assertEquals(propMap, client.getApplicationPreferences(FAKE_APP_ID, false));
 
     propMap.put("k1", "program");
-<<<<<<< HEAD
-    client.setProgramPreferences(Constants.DEFAULT_NAMESPACE, FakeApp.NAME, ProgramType.FLOW,
-                                 FakeApp.FLOWS.get(0), propMap);
-    Assert.assertEquals(propMap, client.getProgramPreferences(Constants.DEFAULT_NAMESPACE, FakeApp.NAME,
-                                                              ProgramType.FLOW,
-                                                              FakeApp.FLOWS.get(0), false));
-=======
-    client.setProgramPreferences(FAKE_APP_ID, "flows", FakeApp.FLOWS.get(0), propMap);
-    Assert.assertEquals(propMap, client.getProgramPreferences(FAKE_APP_ID, "flows", FakeApp.FLOWS.get(0), false));
->>>>>>> 8c87e303
+    client.setProgramPreferences(
+      Id.Program.from(FAKE_APP_ID, ProgramType.FLOW, FakeApp.FLOWS.get(0)), propMap);
+    Assert.assertEquals(propMap, client.getProgramPreferences(
+      Id.Program.from(FAKE_APP_ID, ProgramType.FLOW, FakeApp.FLOWS.get(0)), false));
 
     appClient.delete(FAKE_APP_ID.getId());
     // deleting the app should have deleted the preferences that were stored. so deploy the app and check
@@ -265,15 +222,9 @@
     // is not allowed by the API.
     appClient.deploy(jarFile);
     propMap.clear();
-<<<<<<< HEAD
-    Assert.assertEquals(propMap, client.getApplicationPreferences(Constants.DEFAULT_NAMESPACE, FakeApp.NAME, false));
-    Assert.assertEquals(propMap, client.getProgramPreferences(Constants.DEFAULT_NAMESPACE, FakeApp.NAME,
-                                                              ProgramType.FLOW,
-                                                              FakeApp.FLOWS.get(0), false));
-=======
     Assert.assertEquals(propMap, client.getApplicationPreferences(FAKE_APP_ID, false));
-    Assert.assertEquals(propMap, client.getProgramPreferences(FAKE_APP_ID, "flows", FakeApp.FLOWS.get(0), false));
->>>>>>> 8c87e303
+    Assert.assertEquals(propMap, client.getProgramPreferences(
+      Id.Program.from(FAKE_APP_ID, ProgramType.FLOW, FakeApp.FLOWS.get(0)), false));
 
     appClient.delete(FAKE_APP_ID.getId());
     namespaceClient.delete(invalidNamespace.getId());
@@ -281,23 +232,9 @@
 
   @Test
   public void testDeletingNamespace() throws Exception {
-    String myspace = "myspace";
-
     Map<String, String> propMap = Maps.newHashMap();
     propMap.put("k1", "namespace");
 
-<<<<<<< HEAD
-    client.setNamespacePreferences(myspace, propMap);
-    Assert.assertEquals(propMap, client.getNamespacePreferences("myspace", false));
-    Assert.assertEquals(propMap, client.getNamespacePreferences("myspace", true));
-
-    namespaceClient.delete(myspace);
-    namespaceClient.create(new NamespaceMeta.Builder().setId("myspace").build());
-    Assert.assertTrue(client.getNamespacePreferences("myspace", false).isEmpty());
-    Assert.assertTrue(client.getNamespacePreferences("myspace", true).isEmpty());
-
-    namespaceClient.delete(myspace);
-=======
     Id.Namespace myspace = Id.Namespace.from("myspace");
     namespaceClient.create(new NamespaceMeta.Builder().setId(myspace.getId()).build());
 
@@ -311,7 +248,6 @@
     Assert.assertTrue(client.getNamespacePreferences(myspace, true).isEmpty());
 
     namespaceClient.delete(myspace.getId());
->>>>>>> 8c87e303
   }
 
   @Test(expected = NotFoundException.class)
@@ -328,11 +264,7 @@
 
   @Test(expected = ProgramNotFoundException.class)
   public void testInvalidProgram() throws Exception {
-<<<<<<< HEAD
-    client.deleteProgramPreferences("somespace", "someapp", ProgramType.FLOW, "myflow");
-=======
     Id.Application someapp = Id.Application.from("somespace", "someapp");
-    client.deleteProgramPreferences(someapp, "flows", "myflow");
->>>>>>> 8c87e303
+    client.deleteProgramPreferences(Id.Program.from(someapp, ProgramType.FLOW, "myflow"));
   }
 }