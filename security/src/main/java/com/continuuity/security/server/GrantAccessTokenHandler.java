--- conflicted
+++ resolved
@@ -13,12 +13,12 @@
 import org.eclipse.jetty.server.Request;
 import org.eclipse.jetty.server.handler.AbstractHandler;
 
+import java.io.IOException;
+import java.util.ArrayList;
+import java.util.Collection;
 import javax.servlet.ServletException;
 import javax.servlet.http.HttpServletRequest;
 import javax.servlet.http.HttpServletResponse;
-import java.io.IOException;
-import java.util.ArrayList;
-import java.util.Collection;
 
 /**
  * Generate and grant access token to authorized users.
@@ -38,9 +38,6 @@
   }
 
   @Override
-<<<<<<< HEAD
-  public void handle(String target, Request baseRequest, HttpServletRequest request, HttpServletResponse response)
-=======
   protected void doStart() {
     tokenManager.start();
   }
@@ -51,8 +48,7 @@
   }
 
   @Override
-  public void handle(String s, HttpServletRequest request, HttpServletResponse response, int dispatch)
->>>>>>> 7311ea3e
+  public void handle(String target, Request baseRequest, HttpServletRequest request, HttpServletResponse response)
     throws IOException, ServletException {
 
     String[] roles = Constants.Security.BASIC_USER_ROLES;
