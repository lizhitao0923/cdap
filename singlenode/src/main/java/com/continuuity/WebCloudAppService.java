--- conflicted
+++ resolved
@@ -21,19 +21,11 @@
 public class WebCloudAppService extends AbstractExecutionThreadService {
   private static final Logger LOG = LoggerFactory.getLogger(WebCloudAppService.class);
   private static final String NODE_JS_EXECUTABLE = "node";
-<<<<<<< HEAD
   public static final String WEB_APP = "web-app/server/local/main.js"; // Right path passed on command line.
-=======
-  public static final String WEB_APP = "web-app/local/server/main.js";
->>>>>>> d4da4edc
   private final String webAppPath;
   private Process process;
   private BufferedReader bufferedReader;
 
-<<<<<<< HEAD
-
-=======
->>>>>>> d4da4edc
   public WebCloudAppService() {
     this(WEB_APP);
   }
@@ -41,10 +33,7 @@
   public WebCloudAppService(String webAppPath) {
     this.webAppPath = webAppPath;
   }
-<<<<<<< HEAD
-=======
 
->>>>>>> d4da4edc
   /**
    * Start the service.
    */
