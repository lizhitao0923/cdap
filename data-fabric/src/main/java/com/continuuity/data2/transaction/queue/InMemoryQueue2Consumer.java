package com.continuuity.data2.transaction.queue;

import com.continuuity.common.queue.QueueName;
import com.continuuity.common.utils.ImmutablePair;
import com.continuuity.data2.queue.ConsumerConfig;
import com.continuuity.data2.queue.DequeueResult;
import com.continuuity.data2.queue.DequeueStrategy;
import com.continuuity.data2.queue.Queue2Consumer;
import com.continuuity.data2.transaction.Transaction;
import com.continuuity.data2.transaction.TransactionAware;
import com.google.common.collect.ImmutableList;

import java.io.IOException;
import java.util.Collection;
import java.util.List;

/**
 * Consumer for an in-memory queue.
 */
public class InMemoryQueue2Consumer implements Queue2Consumer, TransactionAware {

<<<<<<< HEAD
  Transaction currentTx;
  boolean committed = false;
  final InMemoryQueue queue;
  final ConsumerConfig config;
  List<InMemoryQueue.Key> dequeuedKeys;
  final InMemoryQueue.ConsumerState state = new InMemoryQueue.ConsumerState();
=======
  private final QueueName queueName;
  private Transaction tx;
  private boolean committed = false;
  private final InMemoryQueue queue;
  private final ConsumerConfig config;
  private List<InMemoryQueue.Key> dequeuedKeys;
>>>>>>> 8fb89c9e

  public InMemoryQueue2Consumer(QueueName queueName, ConsumerConfig config) {
    this.queueName = queueName;
    this.queue = InMemoryQueueService.getQueue(queueName);
    this.config = config;
  }

  @Override
  public QueueName getQueueName() {
    return queueName;
  }

  @Override
  public ConsumerConfig getConfig() {
    return config;
  }

  @Override
  public DequeueResult dequeue() throws IOException {
    return dequeue(1);
  }

  @Override
  public DequeueResult dequeue(int maxBatchSize) throws IOException {
    ImmutablePair<List<InMemoryQueue.Key>, List<byte[]>> result =
      queue.dequeue(currentTx, config, state, maxBatchSize);
    if (result == null) {
      return DequeueResult.EMPTY_RESULT;
    } else {
      dequeuedKeys = result.getFirst();
      return new InMemoryDequeueResult(result.getSecond());
    }
  }

  @Override
  public void startTx(Transaction tx) {
    currentTx = tx;
    dequeuedKeys = null;
    committed = false;
  }

  @Override
  public Collection<byte[]> getTxChanges() {
    return ImmutableList.of(); // no conflicts generated by queues
  }

  @Override
  public boolean commitTx() throws Exception {
    queue.ack(dequeuedKeys, config);
    committed = true;
    return true;
  }

  @Override
  public void postTxCommit() {
    // TODO do eviction here?
  }

  @Override
  public boolean rollbackTx() throws Exception {
    if (committed || DequeueStrategy.FIFO.equals(config.getDequeueStrategy())) {
      if (dequeuedKeys != null) {
        queue.undoDequeue(dequeuedKeys, config);
      }
    }
    dequeuedKeys = null;
    return true;
  }

  private static final class InMemoryDequeueResult implements DequeueResult {

    private final List<byte[]> data;

    InMemoryDequeueResult(Collection<byte[]> entries) {
      this.data = ImmutableList.copyOf(entries);
    }

    @Override
    public boolean isEmpty() {
      return data.isEmpty();
    }

    @Override
    public Collection<byte[]> getData() {
      return data;
    }
  }

}<|MERGE_RESOLUTION|>--- conflicted
+++ resolved
@@ -19,21 +19,13 @@
  */
 public class InMemoryQueue2Consumer implements Queue2Consumer, TransactionAware {
 
-<<<<<<< HEAD
-  Transaction currentTx;
-  boolean committed = false;
-  final InMemoryQueue queue;
-  final ConsumerConfig config;
-  List<InMemoryQueue.Key> dequeuedKeys;
-  final InMemoryQueue.ConsumerState state = new InMemoryQueue.ConsumerState();
-=======
   private final QueueName queueName;
-  private Transaction tx;
+  private Transaction currentTx;
   private boolean committed = false;
   private final InMemoryQueue queue;
   private final ConsumerConfig config;
   private List<InMemoryQueue.Key> dequeuedKeys;
->>>>>>> 8fb89c9e
+  private final InMemoryQueue.ConsumerState state = new InMemoryQueue.ConsumerState();
 
   public InMemoryQueue2Consumer(QueueName queueName, ConsumerConfig config) {
     this.queueName = queueName;
@@ -89,7 +81,7 @@
 
   @Override
   public void postTxCommit() {
-    // TODO do eviction here?
+    queue.evict(dequeuedKeys, config);
   }
 
   @Override
