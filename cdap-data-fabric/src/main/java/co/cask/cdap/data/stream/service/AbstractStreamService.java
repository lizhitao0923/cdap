--- conflicted
+++ resolved
@@ -33,11 +33,7 @@
 
   private final StreamCoordinatorClient streamCoordinatorClient;
   private final StreamFileJanitorService janitorService;
-<<<<<<< HEAD
-  private final NotificationFeedManager feedManager;
   private final StreamWriterSizeCollector sizeCollector;
-=======
->>>>>>> 2f684368
 
   private ScheduledExecutorService executor;
 
@@ -63,19 +59,11 @@
   }
 
   protected AbstractStreamService(StreamCoordinatorClient streamCoordinatorClient,
-<<<<<<< HEAD
                                   StreamFileJanitorService janitorService,
-                                  StreamWriterSizeCollector sizeCollector,
-                                  NotificationFeedManager feedManager) {
+                                  StreamWriterSizeCollector sizeCollector) {
     this.streamCoordinatorClient = streamCoordinatorClient;
     this.janitorService = janitorService;
-    this.feedManager = feedManager;
     this.sizeCollector = sizeCollector;
-=======
-                                  StreamFileJanitorService janitorService) {
-    this.streamCoordinatorClient = streamCoordinatorClient;
-    this.janitorService = janitorService;
->>>>>>> 2f684368
   }
 
   @Override
