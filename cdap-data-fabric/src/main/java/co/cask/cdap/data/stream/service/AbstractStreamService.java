--- conflicted
+++ resolved
@@ -18,14 +18,10 @@
 
 import co.cask.cdap.common.conf.Constants;
 import co.cask.cdap.data.stream.StreamCoordinatorClient;
-<<<<<<< HEAD
-import com.google.common.util.concurrent.AbstractScheduledService;
-=======
 import co.cask.cdap.notifications.feeds.NotificationFeed;
 import co.cask.cdap.notifications.feeds.NotificationFeedException;
 import co.cask.cdap.notifications.feeds.NotificationFeedManager;
-import com.google.common.util.concurrent.AbstractIdleService;
->>>>>>> 21717df8
+import com.google.common.util.concurrent.AbstractScheduledService;
 import com.google.common.util.concurrent.Service;
 import org.apache.twill.common.Threads;
 
@@ -86,7 +82,6 @@
     streamCoordinatorClient.stopAndWait();
   }
 
-<<<<<<< HEAD
   @Override
   protected Scheduler scheduler() {
     return Scheduler.newFixedRateSchedule(0, Constants.Stream.HEARTBEAT_INTERVAL, TimeUnit.SECONDS);
@@ -96,7 +91,8 @@
   protected ScheduledExecutorService executor() {
     executor = Executors.newSingleThreadScheduledExecutor(Threads.createDaemonThreadFactory("heartbeats-scheduler"));
     return executor;
-=======
+  }
+
   /**
    * Create Notification feed for stream's heartbeats, if it does not already exist.
    */
@@ -114,6 +110,5 @@
     } catch (NotificationFeedException e) {
       feedManager.createFeed(streamHeartbeatsFeed);
     }
->>>>>>> 21717df8
   }
 }