/*
 * Copyright 2012-2013 Continuuity,Inc. All Rights Reserved.
 */

package com.continuuity.logging.run;

import com.continuuity.common.conf.CConfiguration;
import com.continuuity.common.conf.Constants;
import com.continuuity.common.runtime.DaemonMain;
import com.continuuity.logging.LoggingConfiguration;
import com.continuuity.logging.serialize.LogSchema;
import com.continuuity.weave.api.WeaveController;
import com.continuuity.weave.api.WeavePreparer;
import com.continuuity.weave.api.WeaveRunner;
import com.continuuity.weave.api.WeaveRunnerService;
import com.continuuity.weave.api.logging.PrinterLogHandler;
import com.continuuity.weave.yarn.YarnWeaveRunnerService;
import com.google.common.base.Charsets;
import com.google.common.base.Preconditions;
import com.google.common.base.Throwables;
import com.google.common.io.Files;
import org.apache.hadoop.conf.Configuration;
import org.apache.hadoop.yarn.conf.YarnConfiguration;

import java.io.File;
import java.io.IOException;
import java.io.PrintWriter;
import java.io.Writer;

/**
 * Wrapper class to run LogSaver as a process.
 */
public final class LogSaverMain extends DaemonMain {
  private WeaveRunnerService weaveRunnerService;
  private WeaveController weaveController;

  private Configuration hConf;
  private CConfiguration cConf;

  public static void main(String [] args) throws Exception {
    new LogSaverMain().doMain(args);
  }

  @Override
  public void init(String[] args) {
    hConf = new Configuration();
    cConf = CConfiguration.create();
    weaveRunnerService = new YarnWeaveRunnerService(new YarnConfiguration(),
                                                    cConf.get(Constants.CFG_ZOOKEEPER_ENSEMBLE));
  }

  @Override
  public void start() {
<<<<<<< HEAD
    weaveRunnerService.start();
=======
    weaveRunnerService.startAndWait();
>>>>>>> a870c243
    WeavePreparer weavePreparer = doInit(weaveRunnerService, hConf, cConf);
    weaveController = weavePreparer.start();
  }

  @Override
  public void stop() {
    if (weaveController != null) {
      weaveController.stopAndWait();
    }
  }

  @Override
  public void destroy() {
    if (weaveRunnerService != null) {
      weaveRunnerService.stopAndWait();
    }
  }

  static WeavePreparer doInit(WeaveRunner weaveRunner, Configuration hConf, CConfiguration cConf) {
    int partitions = cConf.getInt(LoggingConfiguration.NUM_PARTITIONS,  -1);
    Preconditions.checkArgument(partitions > 0, "log.publish.partitions should be at least 1, got %s", partitions);

    int memory = cConf.getInt(LoggingConfiguration.LOG_SAVER_RUN_MEMORY_MB, 1024);
    Preconditions.checkArgument(memory > 0, "Got invalid memory value for log saver %s", memory);

    File hConfFile;
    File cConfFile;
    try {
      hConfFile = saveHConf(hConf, File.createTempFile("hConf", ".xml"));
      hConfFile.deleteOnExit();
      cConfFile = saveCConf(cConf, File.createTempFile("cConf", ".xml"));
      cConfFile.deleteOnExit();

      return weaveRunner.prepare(new LogSaverWeaveApplication(partitions, memory, hConfFile, cConfFile))
        .addLogHandler(new PrinterLogHandler(new PrintWriter(System.out)))
        .withResources(LogSchema.getSchemaURL().toURI());
    } catch (Exception e) {
      throw Throwables.propagate(e);
    }
  }

  private static File saveHConf(Configuration conf, File file) throws IOException {
    Writer writer = Files.newWriter(file, Charsets.UTF_8);
    try {
      conf.writeXml(writer);
    } finally {
      writer.close();
    }
    return file;
  }

  private static File saveCConf(CConfiguration conf, File file) throws IOException {
    Writer writer = Files.newWriter(file, Charsets.UTF_8);
    try {
      conf.writeXml(writer);
    } finally {
      writer.close();
    }
    return file;
  }
}<|MERGE_RESOLUTION|>--- conflicted
+++ resolved
@@ -51,11 +51,7 @@
 
   @Override
   public void start() {
-<<<<<<< HEAD
-    weaveRunnerService.start();
-=======
     weaveRunnerService.startAndWait();
->>>>>>> a870c243
     WeavePreparer weavePreparer = doInit(weaveRunnerService, hConf, cConf);
     weaveController = weavePreparer.start();
   }
