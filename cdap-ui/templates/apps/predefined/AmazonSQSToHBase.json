--- conflicted
+++ resolved
@@ -2,11 +2,7 @@
   "artifact": {
     "name": "cdap-etl-realtime",
     "scope": "SYSTEM",
-<<<<<<< HEAD
     "version": "3.4.0-SNAPSHOT"
-=======
-    "version": "3.3.1-SNAPSHOT"
->>>>>>> 3bee8b37
   },
   "config": {
     "source": {
