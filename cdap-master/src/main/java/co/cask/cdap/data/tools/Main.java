--- conflicted
+++ resolved
@@ -47,11 +47,8 @@
 import co.cask.cdap.internal.app.runtime.schedule.ScheduleStoreTableUtil;
 import co.cask.cdap.internal.app.store.DefaultStore;
 import co.cask.cdap.logging.save.LogSaverTableUtil;
-<<<<<<< HEAD
 import co.cask.cdap.metrics.store.DefaultMetricDatasetFactory;
-=======
 import co.cask.cdap.proto.Id;
->>>>>>> 58cdd687
 import com.google.inject.AbstractModule;
 import com.google.inject.Guice;
 import com.google.inject.Injector;
@@ -214,18 +211,13 @@
     DatasetFramework datasetFramework =
       new NamespacedDatasetFramework(new InMemoryDatasetFramework(registryFactory),
                                      new DefaultDatasetNamespace(cConf, Namespace.SYSTEM));
-<<<<<<< HEAD
-    datasetFramework.addModule("orderedTable", new HBaseOrderedTableModule());
-    datasetFramework.addModule("metricsTable", new HBaseMetricsTableModule());
-    datasetFramework.addModule("core", new CoreDatasetsModule());
-    datasetFramework.addModule("fileSet", new FileSetModule());
-=======
     // TODO: this doesn't sound right. find out why its needed.
     datasetFramework.addModule(Id.DatasetModule.from(Constants.SYSTEM_NAMESPACE, "orderedTable"),
                                new HBaseOrderedTableModule());
+    datasetFramework.addModule(Id.DatasetModule.from(Constants.SYSTEM_NAMESPACE, "metricsTable"),
+                               new HBaseMetricsTableModule());
     datasetFramework.addModule(Id.DatasetModule.from(Constants.SYSTEM_NAMESPACE, "core"), new CoreDatasetsModule());
     datasetFramework.addModule(Id.DatasetModule.from(Constants.SYSTEM_NAMESPACE, "fileSet"), new FileSetModule());
->>>>>>> 58cdd687
 
     return datasetFramework;
   }
