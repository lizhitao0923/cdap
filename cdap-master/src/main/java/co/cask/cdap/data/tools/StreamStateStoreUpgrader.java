--- conflicted
+++ resolved
@@ -61,31 +61,16 @@
   }
 
   @Override
-<<<<<<< HEAD
-  protected Iterable<TableId> getTableIds() throws Exception {
-    return Lists.transform(namespaceQueryAdmin.list(), new Function<NamespaceMeta, TableId>() {
-      @Override
-      public TableId apply(NamespaceMeta input) {
-        try {
-          TableId tableId = StreamUtils.getStateStoreTableId(input.getNamespaceId());
-          return tableUtil.createHTableId(new NamespaceId(tableId.getNamespace()), tableId.getTableName());
-        } catch (IOException e) {
-          throw Throwables.propagate(e);
-        }
-      }
-    });
-=======
   protected Multimap<NamespaceId, TableId> getTableIds() throws Exception {
     Multimap<NamespaceId, TableId> tableIdsMap = HashMultimap.create();
     for (NamespaceMeta namespaceMeta : namespaceQueryAdmin.list()) {
-      TableId tableId = StreamUtils.getStateStoreTableId(namespaceMeta.getNamespaceId().toId());
+      TableId tableId = StreamUtils.getStateStoreTableId(namespaceMeta.getNamespaceId());
       // need to convert TableId. See javadoc of StreamUtils.getStateStoreTableId
       TableId convertedTableId =
         tableUtil.createHTableId(new NamespaceId(tableId.getNamespace()), tableId.getTableName());
       tableIdsMap.put(namespaceMeta.getNamespaceId(), convertedTableId);
     }
     return tableIdsMap;
->>>>>>> 2c5c8f51
   }
 
   @Nullable
