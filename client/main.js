--- conflicted
+++ resolved
@@ -142,14 +142,12 @@
 
 		});
 
-<<<<<<< HEAD
 		this.resource('Batch', {path: '/batches/:batch_id'}, function() {
 			this.route('Status', { path: '/'});
 			this.route('Log', { path: '/log'});
 		});
-=======
+
 		this.route("PageNotFound", { path: "*:"});
->>>>>>> 396b94c6
 
 	});
 
@@ -239,11 +237,12 @@
 
 		FlowStatusStreamRoute: basicRouter.extend(),
 
-<<<<<<< HEAD
 		BatchStatusRoute: basicRouter.extend({
 			model: function() {
 				return this.modelFor('Batch');
-=======
+			}
+		}),
+
 		/*
 		 * This will use the FlowStatusConfigController with the RunnableConfig template.
 		 * FlowStatusConfigController extends RunnableConfigController.
@@ -251,7 +250,6 @@
 		FlowStatusConfigRoute: basicRouter.extend({
 			renderTemplate: function () {
 				this.render('Runnable/Config');
->>>>>>> 396b94c6
 			}
 		}),
 
