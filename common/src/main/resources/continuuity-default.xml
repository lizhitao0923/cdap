<?xml version="1.0"?>
<?xml-stylesheet type="text/xsl" href="configuration.xsl"?>
<!--
 Copyright (c) 2013, Continuuity Inc

 All rights reserved.

 Redistribution and use in source and binary forms,
 with or without modification, are not permitted

 THIS SOFTWARE IS PROVIDED BY THE COPYRIGHT HOLDERS AND CONTRIBUTORS "AS IS" AND ANY EXPRESS OR IMPLIED
 WARRANTIES, INCLUDING, BUT NOT LIMITED TO, THE IMPLIED WARRANTIES OF MERCHANTABILITY AND FITNESS FOR A PARTICULAR
 PURPOSE ARE DISCLAIMED. IN NO EVENT SHALL THE COPYRIGHT HOLDER OR CONTRIBUTORS BE LIABLE FOR ANY DIRECT, INDIRECT,
 INCIDENTAL, SPECIAL, EXEMPLARY, OR CONSEQUENTIAL DAMAGES (INCLUDING, BUT NOT LIMITED TO, PROCUREMENT OF SUBSTITUTE
 GOODS OR SERVICES; LOSS OF USE, DATA, OR PROFITS; OR BUSINESS INTERRUPTION) HOWEVER CAUSED AND ON ANY THEORY OF
 LIABILITY, WHETHER IN CONTRACT, STRICT LIABILITY, OR TORT (INCLUDING NEGLIGENCE OR OTHERWISE) ARISING IN ANY WAY
 OUT OF THE USE OF THIS SOFTWARE, EVEN IF ADVISED OF THE POSSIBILITY OF SUCH DAMAGE.
-->
<configuration>

    <property>
        <name>reactor.namespace</name>
        <value>continuuity</value>
        <description>Specifies the namespace for this instance of reactor.</description>
    </property>

    <property>
        <name>zookeeper.quorum</name>
        <value>127.0.0.1:2181/${reactor.namespace}</value>
        <description>Specifies the zookeeper host:port</description>
    </property>

    <property>
        <name>zookeeper.session.timeout.millis</name>
        <value>40000</value>
        <description>Specifies the zookeeper session time out. Time unit milliseconds.</description>
    </property>

    <property>
        <name>thrift.max.read.buffer</name>
        <value>16777216</value>
        <description>
            Specifies the max read buffer size used by
            thrift server. Value should be set to something greater
            than max frame that is sent on RPC channel.
        </description>
    </property>

    <property>
        <name>weave.zookeeper.namespace</name>
        <value>/weave</value>
        <description>Namespace prefix for weave zookeeper</description>
    </property>

    <property>
        <name>weave.java.reserved.memory.mb</name>
        <value>250</value>
        <description>
            Reserved non-heap memory in MB for weave container.
        </description>
    </property>

    <property>
        <name>weave.no.container.timeout</name>
        <value>120000</value>
        <description>
            Amount of time in milliseconds to wait for at least one container for weave runnable.
        </description>
    </property>

    <property>
        <name>weave.jvm.gc.opts</name>
        <value>-verbose:gc -Xloggc:&lt;LOG_DIR&gt;/gc.log -XX:+PrintGCDetails -XX:+PrintGCTimeStamps -XX:+UseGCLogFileRotation -XX:NumberOfGCLogFiles=10 -XX:GCLogFileSize=1M</value>
        <description>Java GC options for all weave containers</description>
    </property>

    <property>
        <name>hdfs.namespace</name>
        <value>/${reactor.namespace}</value>
        <description>Namespace for files written by reactor.</description>
    </property>

    <property>
        <name>hdfs.user</name>
        <value>yarn</value>
        <description>User name for accessing HDFS.</description>
    </property>

    <property>
        <name>yarn.user</name>
        <value>yarn</value>
        <description>User name for running applications in YARN.</description>
    </property>

    <property>
        <name>local.data.dir</name>
        <value>data</value>
        <description>Data directory for local mode</description>
    </property>

    <property>
        <name>hdfs.lib.dir</name>
        <value>${hdfs.namespace}/lib</value>
        <description>Common directory in HDFS for jar files for coprocessors,
        etc.</description>
    </property>

    <!--
        Gateway configuration
    -->
    <property>
        <name>gateway.bind.address</name>
        <value>localhost</value>
        <description>Specifies the hostname on which the Gateway will listen (single node only)</description>
    </property>

    <property>
        <name>gateway.connectors</name>
        <value>stream.flume</value>
        <description>Specifies the list of Collectors we will use</description>
    </property>

    <property>
        <name>gateway.connection.backlog</name>
        <value>20000</value>
        <description>Max connection backlog of gateway</description>
    </property>

    <property>
        <name>gateway.max.cached.stream.events.num</name>
        <value>10000</value>
        <description>Max number of stream events cached before flushing</description>
    </property>

    <property>
        <name>gateway.max.cached.events.per.stream.num</name>
        <value>5000</value>
        <description>Max number of stream events of a single stream cached before flushing</description>
    </property>

    <property>
        <name>gateway.max.cached.stream.events.bytes</name>
        <value>52428800</value>
        <description>Max size of stream events cached before flushing</description>
    </property>

    <property>
        <name>gateway.stream.events.flush.interval.ms</name>
        <value>150</value>
        <description>Specifies the interval at which cached stream events get flushed</description>
    </property>

    <property>
        <name>gateway.stream.callback.exec.num.threads</name>
        <value>5</value>
        <description>Number of threads in stream events callback executor</description>
    </property>

    <property>
        <name>gateway.exec.threads</name>
        <value>20</value>
        <description>Number of netty server executor threads</description>
    </property>

    <property>
        <name>gateway.boss.threads</name>
        <value>1</value>
        <description>Number of netty server boss threads</description>
    </property>

    <property>
        <name>gateway.worker.threads</name>
        <value>10</value>
        <description>Number of netty server worker threads</description>
    </property>

    <!-- Reactor YARN Services Parameters -->

    <property>
        <name>reactor.service.num.cores</name>
        <value>2</value>
        <description>Number of cores for Reactor Service Twill Runnables</description>
    </property>

    <property>
        <name>reactor.service.memory.mb</name>
        <value>512</value>
        <description>Size of Memory in MB for Reactor Service Twill Runnables</description>
    </property>

    <!-- Reactor Services HTTP handles -->
    <property>
        <name>http.service.connection.backlog</name>
        <value>20000</value>
        <description>Max connection backlog of Reactor HTTP service</description>
    </property>

    <property>
        <name>http.service.exec.threads</name>
        <value>20</value>
        <description>Number of netty server executor threads for Reactor HTTP services</description>
    </property>

    <property>
        <name>http.service.boss.threads</name>
        <value>1</value>
        <description>Number of netty server boss threads for Reactor HTTP services</description>
    </property>

    <property>
        <name>http.service.worker.threads</name>
        <value>10</value>
        <description>Number of netty server worker threads for Reactor HTTP services</description>
    </property>

    <!-- Stream handles -->
    <property>
        <name>stream.flume.port</name>
        <value>10004</value>
    </property>

    <property>
        <name>stream.flume.threads</name>
        <value>100</value>
    </property>

    <property>
        <name>stream.base.dir</name>
        <value>/streams</value>
        <description>The directory root for all stream files, relative to the HDFS namespace</description>
    </property>

    <property>
        <name>stream.partition.duration</name>
        <value>3600000</value>
        <description>The default duration of a stream partition in milliseconds</description>
    </property>

    <property>
        <name>stream.index.interval</name>
        <value>10000</value>
        <description>Default time interval in milliseconds for emitting new index entry in stream file</description>
    </property>

    <property>
        <name>stream.file.prefix</name>
        <value>file</value>
        <description>Prefix of file name for stream file</description>
    </property>

    <property>
        <name>stream.consumer.table.presplits</name>
        <value>16</value>
        <description>Number of splits for the stream consumer table</description>
    </property>

    <property>
      <name>stream.bind.address</name>
      <value>127.0.0.1</value>
      <description>Default inet address for binding stream http service.</description>
    </property>

    <property>
      <name>stream.worker.threads</name>
      <value>${http.service.worker.threads}</value>
      <description>Default number of IO worker threads for the stream http service.</description>
    </property>

    <property>
      <name>stream.container.num.cores</name>
      <value>32</value>
      <description>Number of virtual core for the YARN container that runs the stream handler</description>
    </property>

    <property>
      <name>stream.container.memory.mb</name>
      <value>512</value>
      <description>Amount of memory in MB for the YARN container that runs the stream handler</description>
    </property>

    <property>
      <name>stream.container.instances</name>
      <value>2</value>
      <description>Number of YARN container instances for the stream handler</description>
    </property>

    <!--
        Data Fabric configuration
    -->
    <property>
        <name>data.local.storage</name>
        <value>${local.data.dir}/ldb</value>
        <description>Specifies the database directory</description>
    </property>

    <property>
        <name>data.local.storage.blocksize</name>
        <value>1024</value>
        <description>Specifies block size (in bytes)</description>
    </property>

    <property>
        <name>data.local.storage.cachesize</name>
        <value>104857600</value>
        <description>Specifies cache size (in bytes)</description>
    </property>

    <property>
        <name>data.tx.bind.port</name>
        <value>15165</value>
        <description>The port number for the transaction
            service</description>
    </property>

    <property>
        <name>data.tx.bind.address</name>
        <value>127.0.0.1</value>
        <description>The inet address for the transaction
            service</description>
    </property>

    <property>
        <name>data.tx.server.io.threads</name>
        <value>2</value>
        <description>The number of IO threads for the transaction
            service</description>
    </property>

    <property>
        <name>data.tx.server.threads</name>
        <value>25</value>
        <description>The number of threads for the transaction
            service</description>
    </property>

    <property>
        <name>data.tx.client.count</name>
        <value>5</value>
        <description>The number of pooled instanced of the transaction
            client</description>
    </property>

    <property>
        <name>data.tx.client.provider</name>
        <value>thread-local</value>
        <description>The provider strategy for transaction clients.
            Valid values are "pool" and "thread-local". </description>
    </property>

    <property>
        <name>data.queue.table.name</name>
        <value>queues</value>
        <description>Specifies the name of the table for queues.</description>
    </property>

    <property>
        <name>data.tx.snapshot.dir</name>
        <value>${hdfs.namespace}/tx.snapshot</value>
        <description>Directory in HDFS used to store snapshots and logs of
            transaction state.</description>
    </property>

    <property>
        <name>data.tx.snapshot.local.dir</name>
        <value>${local.data.dir}/tx.snapshot</value>
        <description>Directory on the local filesystem used to store snapshots
        and logs of transaction state for single-node operation.</description>
    </property>

    <property>
        <name>data.tx.snapshot.interval</name>
        <value>300</value>
        <description>Frequency, in seconds, at which snapshots of transaction
            state should be written.</description>
    </property>

    <property>
        <name>data.tx.snapshot.retain</name>
        <value>10</value>
        <description>Number of transaction snapshot files to retain as
            backups.</description>
    </property>

    <property>
        <name>data.tx.janitor.enable</name>
        <value>true</value>
        <description>Whether or not the TransactionDataJanitor coprocessor
        should be enabled on tables.  Should normally be true.</description>
    </property>

    <property>
        <name>data.tx.num.instances</name>
        <value>1</value>
    </property>

    <property>
        <name>data.tx.num.cores</name>
        <value>${reactor.service.num.cores}</value>
    </property>

    <property>
        <name>data.tx.memory.mb</name>
        <value>${reactor.service.memory.mb}</value>
    </property>

    <!--
        Queue related configuration
    -->
    <property>
        <name>data.queue.config.update.interval</name>
        <value>5</value>
        <description>Frequency, in seconds, of updates to the queue consumer
        configuration used in evicting queue entries on flush and compaction.
        </description>
    </property>

    <!--
        Metadata service configuration
    -->
    <property>
        <name>metadata.bind.address</name>
        <value>127.0.0.1</value>
        <description>Specifies the server address of metadata
            server</description>
    </property>

    <property>
        <name>metadata.bind.port</name>
        <value>45004</value>
        <description>Specifies the port on which metdata server
            is started on</description>
    </property>


    <property>
        <name>metadata.program.run.history.keepdays</name>
        <value>30</value>
        <description>Specifies the number of days to keep
            program run run-history in metadata.</description>
    </property>

    <!--
      Log collection service configuration
    -->
    <property>
        <name>log.query.bind.address</name>
        <value>127.0.0.1</value>
        <description>Specifies the server address of metrics frontend
            server</description>
    </property>

    <property>
        <name>log.query.bind.port</name>
        <value>45002</value>
        <description>Specifies the port on which frontend metrics server
            is started on</description>
    </property>

    <property>
        <name>log.collection.bind.address</name>
        <value>127.0.0.1</value>
        <description>Specifies the hostname where the collection service runs</description>
    </property>

    <property>
        <name>log.collection.bind.port</name>
        <value>12157</value>
        <description>Port the log collection service runs on</description>
    </property>

    <property>
        <name>log.collection.root</name>
        <value>${local.data.dir}/logs</value>
        <description>Root location for collecting logs</description>
    </property>

    <!--
        Account service configuration
    -->
    <property>
        <name>account.server.host</name>
        <value>127.0.0.1</value>
        <description>Specifies the host for account server</description>
    </property>

    <property>
        <name>account.server.port</name>
        <value>8080</value>
        <description>Specifies the port for account server</description>
    </property>

    <!-- App Fabric related changes -->
    <property>
        <name>app.bind.address</name>
        <value>127.0.0.1</value>
        <description>Host address on which the app fabric server is started.</description>
    </property>

    <property>
        <name>app.output.dir</name>
        <value>/programs</value>
        <description>Directory where all archives are stored.</description>
    </property>

    <property>
        <name>dataset.service.output.dir</name>
        <value>/datasets</value>
        <description>Directory where all dataset modules archives are stored.</description>
    </property>

    <property>
        <name>dataset.service.bind.address</name>
        <value>127.0.0.1</value>
        <description>DataSet service hostname</description>
    </property>

    <property>
        <name>dataset.service.bind.port</name>
        <value>45055</value>
        <description>DataSet service port</description>
    </property>

    <property>
        <name>app.temp.dir</name>
        <value>/tmp</value>
        <description>Directory temp.</description>
    </property>

    <property>
        <name>app.program.jvm.opts</name>
        <value>${weave.jvm.gc.opts}</value>
        <description>Java options for all program containers</description>
    </property>

    <!-- scheduler related changes -->
    <property>
        <name>scheduler.max.thread.pool.size</name>
        <value>30</value>
        <description>Size of the scheduler thread pool.</description>
    </property>


    <!--
        Router configuration
    -->
    <property>
        <name>router.bind.address</name>
        <value>0.0.0.0</value>
        <description>Specifies the address for router server to bind to</description>
    </property>

    <property>
        <name>router.forward.rule</name>
        <value>10000:gateway,20000:webapp/$HOST</value>
        <description>Forward rules for router (port:service -> forward port to service)</description>
    </property>


    <!-- Sets whether Devsuite is in Cloud or no -->
    <!-- AppFabric will become Reactor later -->
    <property>
        <name>appfabric.environment</name>
        <value>devsuite</value>
        <description>Sets the environment the appfabric is in.</description>
    </property>

    <!-- New Metrics system settings -->
    <property>
        <name>metrics.query.bind.address</name>
        <value>127.0.0.1</value>
        <description>Host address where the metrics query server is started.</description>
    </property>

    <property>
        <name>metrics.query.bind.port</name>
        <value>45005</value>
        <description>Port for metrics query server to listen on.</description>
    </property>

    <property>
        <name>metrics.data.table.retention.resolution.1.seconds</name>
        <value>7200</value>
        <description>Retention resolution 1 sec table in seconds.</description>
    </property>

    <property>
        <name>metrics.kafka.partition.size</name>
        <value>10</value>
        <description>Number of partitions for metrics topic</description>
    </property>

    <property>
        <name>metrics.connection.backlog</name>
        <value>${http.service.connection.backlog}</value>
        <description>Max connection backlog of Reactor HTTP service</description>
    </property>

    <property>
        <name>metrics.exec.threads</name>
        <value>${http.service.exec.threads}</value>
        <description>Number of netty server executor threads for Reactor HTTP services</description>
    </property>

    <property>
        <name>metrics.boss.threads</name>
        <value>${http.service.boss.threads}</value>
        <description>Number of netty server boss threads for Reactor HTTP services</description>
    </property>

    <property>
        <name>metrics.worker.threads</name>
        <value>${http.service.worker.threads}</value>
        <description>Number of netty server worker threads for Reactor HTTP services</description>
    </property>

    <property>
        <name>metrics.num.instances</name>
        <value>1</value>
    </property>

    <property>
        <name>metrics.num.cores</name>
        <value>${reactor.service.num.cores}</value>
    </property>

    <property>
        <name>metrics.memory.mb</name>
        <value>${reactor.service.memory.mb}</value>
    </property>

    <!--
        Metrics processor configuration
     -->

    <property>
        <name>metrics.processor.num.instances</name>
        <value>2</value>
        <description>Number of instances for Metrics Processor Service Twill Runnable</description>
    </property>

    <property>
        <name>metrics.processor.num.cores</name>
        <value>1</value>
        <description>Number of cores for Metrics Processor Service Twill Runnable</description>
    </property>

    <property>
        <name>metrics.processor.memory.mb</name>
        <value>512</value>
        <description>Size of Memory in MB for Metrics Processor Service Twill Runnable</description>
    </property>

    <!--
        Logging Configuration
    -->
    <property>
        <name>kafka.seed.brokers</name>
        <value>127.0.0.1:9092</value>
        <description>List of Kafka brokers (comma separated)</description>
    </property>

    <property>
        <name>log.publish.num.partitions</name>
        <value>10</value>
        <description>Number of Kafka partitions to publish the logs to</description>
    </property>

    <property>
        <name>log.run.account</name>
        <value>continuuity</value>
        <description>Account to run the logging service</description>
    </property>

    <property>
        <name>log.base.dir</name>
        <value>/logs/avro</value>
        <description>Base log directory</description>
    </property>

    <property>
        <name>log.retention.duration.days</name>
        <value>7</value>
        <description>Log file hdfs retention duration in days</description>
    </property>

    <property>
        <name>log.cleanup.run.interval.mins</name>
        <value>1440</value>
        <description>Interval at which to run log cleanup</description>
    </property>

    <property>
        <name>log.saver.num.instances</name>
        <value>1</value>
        <description>Number of log saver instances to run in yarn</description>
    </property>

    <property>
        <name>log.saver.run.memory.megs</name>
        <value>1024</value>
        <description>Memory in MB for log saver instances to run in yarn</description>
    </property>

    <!--
        Kafka Configuration
    -->
    <property>
        <name>kafka.bind.address</name>
        <value>0.0.0.0</value>
        <description>Kafka server hostname to bind to</description>
    </property>

    <property>
        <name>kafka.bind.port</name>
        <value>9092</value>
        <description>Kafka server port</description>
    </property>

    <property>
        <name>kafka.num.partitions</name>
        <value>10</value>
        <description>Default number of partitions for a topic</description>
    </property>

    <property>
        <name>kafka.log.dir</name>
        <value>/tmp/kafka-logs</value>
        <description>Directory to store Kafka logs</description>
    </property>

    <property>
        <name>kafka.zookeeper.namespace</name>
        <value>continuuity_kafka</value>
        <description>ZK namespace for Kafka</description>
    </property>

    <property>
        <name>kafka.default.replication.factor</name>
        <value>1</value>
        <description>Kafka replication factor</description>
    </property>

    <!--
        Global Configuration.
    -->
    <property>
        <name>enable.unrecoverable.reset</name>
        <value>false</value>
        <description>
            WARNING! - Enabling this option enables the deletion of all applications and data.
            No recovery is possible!
        </description>
    </property>

    <!---
         Web App Settings.
     -->
    <property>
        <name>dashboard.bind.address</name>
        <value>0.0.0.0</value>
    </property>

    <property>
        <name>dashboard.bind.port</name>
        <value>9999</value>
    </property>

    <property>
        <name>gateway.server.address</name>
        <value>localhost</value>
    </property>

    <property>
        <name>gateway.server.port</name>
        <value>10000</value>
    </property>

    <!--
        External Authentication Settings
    -->
    <property>
        <name>security.token.digest.algorithm</name>
        <value>HmacSHA256</value>
    </property>

    <property>
        <name>security.token.digest.keylength</name>
        <value>128</value>
    </property>

    <property>
        <name>security.server.port</name>
        <value>10009</value>
    </property>

    <property>
        <name>security.server.maxthreads</name>
        <value>100</value>
    </property>

    <property>
        <name>security.server.token.expiration.ms</name>
        <description>AccessToken expiration time in milliseconds (defaults to 24 hours)</description>
        <value>86400000</value>
    </property>

    <property>
        <name>security.data.keyfile.path</name>
        <value>${local.data.dir}/security/keyfile</value>
    </property>

    <!--
     External Authentication login module settings
    -->
    <property>
        <name>security.authentication.handlerClassName</name>
        <value></value>
    </property>

    <property>
        <name>security.authentication.loginmodule.className</name>
        <value></value>
    </property>

<<<<<<< HEAD
=======
    <property>
      <name>security.authentication.basic.realmfile</name>
      <value></value>
    </property>

>>>>>>> 63113f1f
    <property>
        <name>security.token.digest.key.expiration.ms</name>
        <value>3600000</value>
        <description>Time duration (in milliseconds) after which an active secret key used
        for signing tokens should be retired.</description>
    </property>

    <property>
        <name>security.token.distributed.parent.znode</name>
        <value>/${reactor.namespace}/security/auth</value>
        <description>Parent node in ZooKeeper used for secret key distribution in distributed mode.</description>
    </property>

    <!--
        Security enabled flag
    -->
    <property>
        <name>security.enabled</name>
        <value>false</value>
        <description>If this is set to true, security layer will be up and active in reactor</description>
    </property>

    <property>
        <name>security.realm</name>
        <value>continuuity</value>
        <description>Security realm used for authentication</description>
    </property>
</configuration><|MERGE_RESOLUTION|>--- conflicted
+++ resolved
@@ -822,14 +822,11 @@
         <value></value>
     </property>
 
-<<<<<<< HEAD
-=======
     <property>
       <name>security.authentication.basic.realmfile</name>
       <value></value>
     </property>
 
->>>>>>> 63113f1f
     <property>
         <name>security.token.digest.key.expiration.ms</name>
         <value>3600000</value>
