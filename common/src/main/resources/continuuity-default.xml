--- conflicted
+++ resolved
@@ -810,13 +810,12 @@
         <value>${local.data.dir}/security/keyfile</value>
     </property>
 
-<<<<<<< HEAD
     <!--
      External Authentication login module settings
     -->
     <property>
         <name>security.authentication.handler.className</name>
-        <value>com.continuuity.security.server.JASPIAuthenticationHandler</value>
+        <value>com.continuuity.security.server.LDAPAuthenticationHandler</value>
     </property>
 
     <property>
@@ -854,7 +853,6 @@
         <value>inetorgperson</value>
     </property>
 
-=======
     <property>
         <name>security.token.digest.key.expiration.ms</name>
         <value>3600000</value>
@@ -882,5 +880,4 @@
         <value>continuuity</value>
         <description>Security realm used for authentication</description>
     </property>
->>>>>>> 7311ea3e
 </configuration>